use super::{MpsCompute, MpsDevice, MpsError};
use crate::backend::feature::{DeviceFeatures, GPU_FEATURE_FP16, GPU_FEATURE_FP64};
<<<<<<< HEAD
use crate::backend::{Backend, Device, DeviceType};
use crate::MlResult;
use metal::{Buffer, MTLResourceOptions, MTLSize};
use std::fmt::{Debug, Formatter};
=======
use crate::backend::{Backend, DeviceType};
use metal::{Buffer, MTLDataType, MTLResourceOptions, MTLSize};
>>>>>>> 21eddf31
use std::sync::Arc;

pub struct MpsBackend {
    device: Arc<MpsDevice>,
    compute: MpsCompute,
}

impl MpsBackend {
    pub fn new() -> Result<Self, MpsError> {
        let device = Arc::new(MpsDevice::new()?);
        let compute = MpsCompute::new(Arc::clone(&device))?;

        Ok(Self { device, compute })
    }

    pub fn create_buffer<T: Copy>(&self, data: &[T]) -> Result<Buffer, MpsError> {
        let buffer = self.device.device().new_buffer_with_data(
            data.as_ptr() as *const _,
            (data.len() * size_of::<T>()) as u64,
            MTLResourceOptions::StorageModeShared,
        );

        /** Maybe Metal-rs Buffer structure doesn't have ok_or method
         *  Can't find in the source code AND there is no description on methods.
         *  So, I will comment this line and return buffer directly.
         */
        Result::Ok(buffer)
        // buffer.ok_or(MpsError::BufferCreationError)
    }

    pub fn matmul(
        &self,
        a: &Buffer,
        b: &Buffer,
        m: usize,
        n: usize,
        k: usize,
    ) -> Result<Buffer, MpsError> {
        if m == 0 || n == 0 || k == 0 {
            return Err(MpsError::InvalidDimensions);
        }

        let result_size = m * n * std::mem::size_of::<f32>();
        let result_buffer = self
            .device
            .device()
            .new_buffer(result_size as u64, MTLResourceOptions::StorageModeShared);
            // Read comments create_buffer function above
            // .ok_or(MpsError::BufferCreationError)?;

        let library = self
            .device
            .device()
            .new_library_with_source(
                include_str!("../../../shaders/metal/matrix_ops.metal"),
                &metal::CompileOptions::new(),
            )
            .map_err(|_| MpsError::ShaderCompilationError)?;

        let kernel = library
            .get_function("matrix_multiply", None)
            .map_err(|_| MpsError::ShaderCompilationError)?;

        let pipeline = self
            .device
            .device()
            .new_compute_pipeline_state_with_function(&kernel)
            .map_err(|_| MpsError::ShaderCompilationError)?;

        // Create dimension buffers
        let m_buffer = self.create_buffer(&[m as u32])?;
        let n_buffer = self.create_buffer(&[n as u32])?;
        let k_buffer = self.create_buffer(&[k as u32])?;

        let thread_group_size = MTLSize::new(16, 16, 1);
        let grid_size = MTLSize::new(((n + 15) / 16) as u64, ((m + 15) / 16) as u64, 1);

        /**
         * MpsCompute doesn't have command_queue
         * So, create a new command queue from device
         */
        // let command_buffer = self.compute.command_queue.new_command_buffer();
        let command_buffer = self.device.device().new_command_queue().new_command_buffer();
        let compute_encoder = command_buffer.new_compute_command_encoder();

        compute_encoder.set_compute_pipeline_state(&pipeline);
        compute_encoder.set_buffer(0, Some(a), 0);
        compute_encoder.set_buffer(1, Some(b), 0);
        compute_encoder.set_buffer(2, Some(&result_buffer), 0);
        compute_encoder.set_buffer(3, Some(&m_buffer), 0);
        compute_encoder.set_buffer(4, Some(&n_buffer), 0);
        compute_encoder.set_buffer(5, Some(&k_buffer), 0);

        compute_encoder.dispatch_thread_groups(grid_size, thread_group_size);
        compute_encoder.end_encoding();

        command_buffer.commit();
        command_buffer.wait_until_completed();

        Ok(result_buffer)
    }

    pub fn add(&self, a: &Buffer, b: &Buffer, size: usize) -> Result<Buffer, MpsError> {
        let result_buffer = self
            .device
            .device()
            .new_buffer(
                (size * std::mem::size_of::<f32>()) as u64,
                MTLResourceOptions::StorageModeShared,
            );
        // Read comments create_buffer function above
            // .ok_or(MpsError::BufferCreationError)?;

        // Create and compile the addition kernel
        let library = self
            .device
            .device()
            .new_library_with_source(
                include_str!("../../../shaders/metal/binary_ops.metal"),
                &metal::CompileOptions::new(),
            )
            .map_err(|_| MpsError::ShaderCompilationError)?;

        let kernel = library
            .get_function("vector_add", None)
            .map_err(|_| MpsError::ShaderCompilationError)?;

        let pipeline = self
            .device
            .device()
            .new_compute_pipeline_state_with_function(&kernel)
            .map_err(|_| MpsError::ShaderCompilationError)?;

        // Configure thread groups
        let thread_group_size = MTLSize::new(256, 1, 1);
        let grid_size = MTLSize::new(((size + 255) / 256) as u64, 1, 1);

        /**
         * MpsCompute doesn't have command_queue
         * So, create a new command queue from device
         */
        // let command_buffer = self.compute.command_queue.new_command_buffer();
        let command_buffer = self.device.device().new_command_queue().new_command_buffer();
        let compute_encoder = command_buffer.new_compute_command_encoder();

        compute_encoder.set_compute_pipeline_state(&pipeline);
        compute_encoder.set_buffer(0, Some(a), 0);
        compute_encoder.set_buffer(1, Some(b), 0);
        compute_encoder.set_buffer(2, Some(&result_buffer), 0);

        compute_encoder.dispatch_thread_groups(grid_size, thread_group_size);
        compute_encoder.end_encoding();

        command_buffer.commit();
        command_buffer.wait_until_completed();

        Ok(result_buffer)
    }

    pub fn multiply(&self, a: &Buffer, b: &Buffer, size: usize) -> Result<Buffer, MpsError> {
        let result_buffer = self
            .device
            .device()
            .new_buffer(
                (size * std::mem::size_of::<f32>()) as u64,
                MTLResourceOptions::StorageModeShared,
            );
            // Read comments create_buffer function above
            // .ok_or(MpsError::BufferCreationError)?;

        let library = self
            .device
            .device()
            .new_library_with_source(
                include_str!("../../../shaders/metal/binary_ops.metal"),
                &metal::CompileOptions::new(),
            )
            .map_err(|_| MpsError::ShaderCompilationError)?;

        let kernel = library
            .get_function("vector_mul", None)
            .map_err(|_| MpsError::ShaderCompilationError)?;

        let pipeline = self
            .device
            .device()
            .new_compute_pipeline_state_with_function(&kernel)
            .map_err(|_| MpsError::ShaderCompilationError)?;

        let thread_group_size = MTLSize::new(256, 1, 1);
        let grid_size = MTLSize::new(((size + 255) / 256) as u64, 1, 1);

        /**
         * MpsCompute doesn't have command_queue
         * So, create a new command queue from device
         */
        // let command_buffer = self.compute.command_queue.new_command_buffer();
        let command_buffer = self.device.device().new_command_queue().new_command_buffer();
        let compute_encoder = command_buffer.new_compute_command_encoder();

        compute_encoder.set_compute_pipeline_state(&pipeline);
        compute_encoder.set_buffer(0, Some(a), 0);
        compute_encoder.set_buffer(1, Some(b), 0);
        compute_encoder.set_buffer(2, Some(&result_buffer), 0);

        compute_encoder.dispatch_thread_groups(grid_size, thread_group_size);
        compute_encoder.end_encoding();

        command_buffer.commit();
        command_buffer.wait_until_completed();

        Ok(result_buffer)
    }

    pub fn get_supported_features(&self) -> DeviceFeatures {
        let mut features = DeviceFeatures::new();

        // Check MPS-specific features
        features.add_feature(
            GPU_FEATURE_FP16,
            true, // MPS supports FP16
            Some("Half-precision floating point support".to_string()),
        );

        features.add_feature(
            GPU_FEATURE_FP64,
            false, // MPS typically doesn't support FP64
            Some("Double-precision floating point support".to_string()),
        );

        features
    }
}

impl Default for MpsBackend {
    fn default() -> Self {
        Self::new().expect("Failed to create MPS backend")
    }
}

impl Debug for MpsBackend {
    fn fmt(&self, f: &mut Formatter<'_>) -> std::fmt::Result {
        todo!()
    }
}

impl Backend for MpsBackend {
    // type Error = MpsError;

    fn execute_compute(&self, dimensions: [u32; 3]) -> MlResult<()> {
        todo!()
    }

    fn device(&self) -> DeviceType {
        todo!()
    }

    fn add(&self, a: &[f32], b: &[f32]) -> Vec<f32> {
        todo!()
    }

    fn multiply(&self, a: &[f32], b: &[f32]) -> Vec<f32> {
        todo!()
    }

    fn matmul(&self, a: &[f32], b: &[f32], m: usize, n: usize, k: usize) -> Vec<f32> {
        todo!()
    }

    fn div(&self, a: &[f32], b: &[f32]) -> Vec<f32> {
        todo!()
    }

    fn sub(&self, a: &[f32], b: &[f32]) -> Vec<f32> {
        todo!()
    }

    fn exp(&self, a: &[f32]) -> Vec<f32> {
        todo!()
    }

    fn log(&self, a: &[f32]) -> Vec<f32> {
        todo!()
    }

    fn pow(&self, a: &[f32], power: f32) -> Vec<f32> {
        todo!()
    }

    fn sqrt(&self, a: &[f32]) -> Vec<f32> {
        todo!()
    }

    fn sum(&self, a: &[f32]) -> f32 {
        todo!()
    }

    fn mean(&self, a: &[f32]) -> f32 {
        todo!()
    }
}

impl Device for MpsBackend {
    fn new() -> MlResult<Self>
    where
        Self: Sized
    {
        todo!()
    }

    fn device_type(&self) -> DeviceType {
        DeviceType::Mps
    }

    fn get_features(&self) -> DeviceFeatures {
        self.get_supported_features()
    }
}<|MERGE_RESOLUTION|>--- conflicted
+++ resolved
@@ -1,14 +1,7 @@
 use super::{MpsCompute, MpsDevice, MpsError};
 use crate::backend::feature::{DeviceFeatures, GPU_FEATURE_FP16, GPU_FEATURE_FP64};
-<<<<<<< HEAD
-use crate::backend::{Backend, Device, DeviceType};
-use crate::MlResult;
-use metal::{Buffer, MTLResourceOptions, MTLSize};
-use std::fmt::{Debug, Formatter};
-=======
 use crate::backend::{Backend, DeviceType};
 use metal::{Buffer, MTLDataType, MTLResourceOptions, MTLSize};
->>>>>>> 21eddf31
 use std::sync::Arc;
 
 pub struct MpsBackend {
@@ -27,16 +20,11 @@
     pub fn create_buffer<T: Copy>(&self, data: &[T]) -> Result<Buffer, MpsError> {
         let buffer = self.device.device().new_buffer_with_data(
             data.as_ptr() as *const _,
-            (data.len() * size_of::<T>()) as u64,
+            (data.len() * std::mem::size_of::<T>()) as u64,
             MTLResourceOptions::StorageModeShared,
         );
 
-        /** Maybe Metal-rs Buffer structure doesn't have ok_or method
-         *  Can't find in the source code AND there is no description on methods.
-         *  So, I will comment this line and return buffer directly.
-         */
-        Result::Ok(buffer)
-        // buffer.ok_or(MpsError::BufferCreationError)
+        buffer.ok_or(MpsError::BufferCreationError)
     }
 
     pub fn matmul(
@@ -55,9 +43,8 @@
         let result_buffer = self
             .device
             .device()
-            .new_buffer(result_size as u64, MTLResourceOptions::StorageModeShared);
-            // Read comments create_buffer function above
-            // .ok_or(MpsError::BufferCreationError)?;
+            .new_buffer(result_size as u64, MTLResourceOptions::StorageModeShared)
+            .ok_or(MpsError::BufferCreationError)?;
 
         let library = self
             .device
@@ -86,12 +73,7 @@
         let thread_group_size = MTLSize::new(16, 16, 1);
         let grid_size = MTLSize::new(((n + 15) / 16) as u64, ((m + 15) / 16) as u64, 1);
 
-        /**
-         * MpsCompute doesn't have command_queue
-         * So, create a new command queue from device
-         */
-        // let command_buffer = self.compute.command_queue.new_command_buffer();
-        let command_buffer = self.device.device().new_command_queue().new_command_buffer();
+        let command_buffer = self.compute.command_queue.new_command_buffer();
         let compute_encoder = command_buffer.new_compute_command_encoder();
 
         compute_encoder.set_compute_pipeline_state(&pipeline);
@@ -118,9 +100,8 @@
             .new_buffer(
                 (size * std::mem::size_of::<f32>()) as u64,
                 MTLResourceOptions::StorageModeShared,
-            );
-        // Read comments create_buffer function above
-            // .ok_or(MpsError::BufferCreationError)?;
+            )
+            .ok_or(MpsError::BufferCreationError)?;
 
         // Create and compile the addition kernel
         let library = self
@@ -146,12 +127,7 @@
         let thread_group_size = MTLSize::new(256, 1, 1);
         let grid_size = MTLSize::new(((size + 255) / 256) as u64, 1, 1);
 
-        /**
-         * MpsCompute doesn't have command_queue
-         * So, create a new command queue from device
-         */
-        // let command_buffer = self.compute.command_queue.new_command_buffer();
-        let command_buffer = self.device.device().new_command_queue().new_command_buffer();
+        let command_buffer = self.compute.command_queue.new_command_buffer();
         let compute_encoder = command_buffer.new_compute_command_encoder();
 
         compute_encoder.set_compute_pipeline_state(&pipeline);
@@ -175,9 +151,8 @@
             .new_buffer(
                 (size * std::mem::size_of::<f32>()) as u64,
                 MTLResourceOptions::StorageModeShared,
-            );
-            // Read comments create_buffer function above
-            // .ok_or(MpsError::BufferCreationError)?;
+            )
+            .ok_or(MpsError::BufferCreationError)?;
 
         let library = self
             .device
@@ -201,12 +176,7 @@
         let thread_group_size = MTLSize::new(256, 1, 1);
         let grid_size = MTLSize::new(((size + 255) / 256) as u64, 1, 1);
 
-        /**
-         * MpsCompute doesn't have command_queue
-         * So, create a new command queue from device
-         */
-        // let command_buffer = self.compute.command_queue.new_command_buffer();
-        let command_buffer = self.device.device().new_command_queue().new_command_buffer();
+        let command_buffer = self.compute.command_queue.new_command_buffer();
         let compute_encoder = command_buffer.new_compute_command_encoder();
 
         compute_encoder.set_compute_pipeline_state(&pipeline);
@@ -249,80 +219,19 @@
     }
 }
 
-impl Debug for MpsBackend {
-    fn fmt(&self, f: &mut Formatter<'_>) -> std::fmt::Result {
-        todo!()
-    }
-}
-
-impl Backend for MpsBackend {
-    // type Error = MpsError;
-
-    fn execute_compute(&self, dimensions: [u32; 3]) -> MlResult<()> {
-        todo!()
-    }
-
-    fn device(&self) -> DeviceType {
-        todo!()
-    }
-
-    fn add(&self, a: &[f32], b: &[f32]) -> Vec<f32> {
-        todo!()
-    }
-
-    fn multiply(&self, a: &[f32], b: &[f32]) -> Vec<f32> {
-        todo!()
-    }
-
-    fn matmul(&self, a: &[f32], b: &[f32], m: usize, n: usize, k: usize) -> Vec<f32> {
-        todo!()
-    }
-
-    fn div(&self, a: &[f32], b: &[f32]) -> Vec<f32> {
-        todo!()
-    }
-
-    fn sub(&self, a: &[f32], b: &[f32]) -> Vec<f32> {
-        todo!()
-    }
-
-    fn exp(&self, a: &[f32]) -> Vec<f32> {
-        todo!()
-    }
-
-    fn log(&self, a: &[f32]) -> Vec<f32> {
-        todo!()
-    }
-
-    fn pow(&self, a: &[f32], power: f32) -> Vec<f32> {
-        todo!()
-    }
-
-    fn sqrt(&self, a: &[f32]) -> Vec<f32> {
-        todo!()
-    }
-
-    fn sum(&self, a: &[f32]) -> f32 {
-        todo!()
-    }
-
-    fn mean(&self, a: &[f32]) -> f32 {
-        todo!()
+impl crate::Backend for MpsBackend {
+    type Error = MpsError;
+
+    fn name(&self) -> &str {
+        "MPS"
+    }
+
+    fn device_type(&self) -> crate::DeviceType {
+        crate::DeviceType::Mps
     }
 }
 
 impl Device for MpsBackend {
-    fn new() -> MlResult<Self>
-    where
-        Self: Sized
-    {
-        todo!()
-    }
-
-    fn device_type(&self) -> DeviceType {
-        DeviceType::Mps
-    }
-
     fn get_features(&self) -> DeviceFeatures {
         self.get_supported_features()
     }
