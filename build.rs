--- conflicted
+++ resolved
@@ -6,10 +6,7 @@
     path::PathBuf,
     process::Command,
 };
-<<<<<<< HEAD
-=======
-
->>>>>>> dfdecebc
+
 
 #[cfg(feature = "cuda")]
 fn find_cuda_path() -> String {
